--- conflicted
+++ resolved
@@ -12,26 +12,15 @@
 from Utils import *
 from Conf import *
 
-<<<<<<< HEAD
 batch_size: int = 1
 epochs: int = 300
 learning_rate: float = 5e-4
-=======
-batch_size: int = 2
-epochs: int = 10
-learning_rate: float = 1e-6
->>>>>>> 82902e18
 lr_decay: int = 40
 lr_gamma: float = 0.1
 reprod_loss_weight: float = 20000
 logging_level: int = logging.INFO
-<<<<<<< HEAD
 model_name: str = "audio_vae_v4_bigger_lat"
 training_data_name: str = "training_v2"
-=======
-model_name: str = "audio_res_vae_v1_small"
-training_data_name: str = "training_v1"
->>>>>>> 82902e18
 
 
 logging.basicConfig(level=logging_level, format='%(asctime)s - %(levelname)s - %(message)s')
@@ -43,11 +32,7 @@
 
 device = "cuda" if torch.cuda.is_available() else "cpu"
 
-<<<<<<< HEAD
 model = VAE(in_channels=1, latent_dim=1024, device=device,input_shape=[0,0, file.shape[-2], file.shape[-1]]).to(device)
-=======
-model = ResVAE(in_channels=1, latent_dim=512, device=device,activation=nn.GELU(),input_shape=[0,0, file.shape[-2], file.shape[-1]]).to(device)
->>>>>>> 82902e18
 if os.path.exists(f"{MODEL_PATH}/{model_name}.pth"):
     model.load_state_dict(torch.load(f"{MODEL_PATH}/{model_name}.pth"))
 optimizer = optim.AdamW(model.parameters(), lr=1e-5)
